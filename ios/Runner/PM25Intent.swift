--- conflicted
+++ resolved
@@ -1,87 +1,5 @@
 import AppIntents
 import CoreLocation
-<<<<<<< HEAD
-
-// Location helper class that handles requesting and receiving location updates
-class LocationManager: NSObject, CLLocationManagerDelegate {
-    static let shared = LocationManager()
-    private let manager = CLLocationManager()
-    
-    private var locationPromise: ((Result<CLLocationCoordinate2D, Error>) -> Void)?
-    
-    private override init() {
-        super.init()
-        manager.delegate = self
-        manager.desiredAccuracy = kCLLocationAccuracyHundredMeters
-    }
-    @available(iOS 16.0, *)
-    func requestLocation() async throws -> CLLocationCoordinate2D {
-        // Return the most recent location if available
-        if let location = manager.location?.coordinate {
-            return location
-        }
-        
-        return try await withCheckedThrowingContinuation { continuation in
-            self.locationPromise = { result in
-                switch result {
-                case .success(let coordinate):
-                    continuation.resume(returning: coordinate)
-                case .failure(let error):
-                    continuation.resume(throwing: error)
-                }
-            }
-            
-            // Request when in use permission if not already granted
-            let status = CLLocationManager.authorizationStatus()
-            if status == .notDetermined {
-                manager.requestWhenInUseAuthorization()
-            } else {
-                manager.requestLocation()
-            }
-        }
-    }
-    
-    // CLLocationManagerDelegate methods
-    func locationManager(_ manager: CLLocationManager, didUpdateLocations locations: [CLLocation]) {
-        if let location = locations.last?.coordinate {
-            locationPromise?(.success(location))
-            locationPromise = nil
-        }
-    }
-    
-    func locationManager(_ manager: CLLocationManager, didFailWithError error: Error) {
-        locationPromise?(.failure(error))
-        locationPromise = nil
-    }
-    
-    func locationManagerDidChangeAuthorization(_ manager: CLLocationManager) {
-        let status = CLLocationManager.authorizationStatus()
-        switch status {
-        case .authorizedWhenInUse, .authorizedAlways:
-            manager.requestLocation()
-        case .denied, .restricted:
-            locationPromise?(.failure(NSError(domain: "LocationError", code: 1, userInfo: [NSLocalizedDescriptionKey: "Location access denied"])))
-            locationPromise = nil
-        default:
-            break
-        }
-    }
-}
-
-enum PMIntentError: Error, CustomStringConvertible {
-    case locationError(String)
-    case networkError(String)
-    case dataError(String)
-    
-    var description: String {
-        switch self {
-        case .locationError(let message):
-            return "Location error: \(message)"
-        case .networkError(let message):
-            return "Network error: \(message)"
-        case .dataError(let message):
-            return "Data error: \(message)"
-=======
 import Foundation
 import Combine
 
@@ -130,7 +48,6 @@
         authorizationStatus = status
         if status == .authorizedWhenInUse || status == .authorizedAlways {
             startUpdatingLocation()
->>>>>>> d6efaba7
         }
     }
 }
@@ -140,32 +57,6 @@
     static var title: LocalizedStringResource = "เช็คค่าฝุ่นปัจจุบัน"
     
     func perform() async throws -> some IntentResult & ProvidesDialog {
-<<<<<<< HEAD
-        // Request user location
-        let userLocation: CLLocationCoordinate2D
-        do {
-            userLocation = try await LocationManager.shared.requestLocation()
-        } catch {
-            throw PMIntentError.locationError("ไม่สามารถระบุตำแหน่งของคุณได้")
-        }
-        
-        // Fetch PM data using the user's location
-        let pmData = try await fetchPMData(latitude: userLocation.latitude, longitude: userLocation.longitude)
-        
-        // Get the PM2.5 value
-        let pm25Value = getPM25Value(from: pmData.pm25)
-        
-        // Determine the air quality level
-        let airQualityLevel = getAirQualityLevel(pm25: pm25Value)
-        
-        return .result(dialog: "ระดับ PM2.5 ที่ตำแหน่งของคุณอยู่ที่ \(String(format: "%.1f", pm25Value)) µg/m³ ซึ่งอยู่ในเกณฑ์\(airQualityLevel)")
-    }
-    @available(iOS 16.0, *)
-    private func fetchPMData(latitude: CLLocationDegrees, longitude: CLLocationDegrees) async throws -> PMData {
-        let lat = String(format: "%.6f", latitude)
-        let lng = String(format: "%.6f", longitude)
-        
-=======
         let locationManager = await LocationManager()
         
         guard let location = await getCurrentLocation(from: locationManager) else {
@@ -194,26 +85,19 @@
     }
 
     private func fetchPMData(lat: String, lng: String) async throws -> PMData {
->>>>>>> d6efaba7
         let urlString = "https://pm25.gistda.or.th/rest/pred/getPm25byLocation?lat=\(lat)&lng=\(lng)"
-        guard let url = URL(string: urlString) else {
-            throw PMIntentError.networkError("Invalid URL")
-        }
-        
+        guard let url = URL(string: urlString) else { throw URLError(.badURL) }
+
         var request = URLRequest(url: url)
         request.timeoutInterval = 10
-        
+
         let (data, response) = try await URLSession.shared.data(for: request)
-        
+
         guard let httpResponse = response as? HTTPURLResponse, httpResponse.statusCode == 200 else {
-            throw PMIntentError.networkError("Server returned an error")
-        }
-        
-        do {
-            return try JSONDecoder().decode(PMResponse.self, from: data).data
-        } catch {
-            throw PMIntentError.dataError("Unable to parse response data")
-        }
+            throw URLError(.badServerResponse)
+        }
+
+        return try JSONDecoder().decode(PMResponse.self, from: data).data
     }
     
     private func getPM25Value(from pm25Array: [Pm25]) -> Double {
@@ -246,32 +130,6 @@
     static var title: LocalizedStringResource = "Check Current PM2.5 Level"
     
     func perform() async throws -> some IntentResult & ProvidesDialog {
-<<<<<<< HEAD
-        // Request user location
-        let userLocation: CLLocationCoordinate2D
-        do {
-            userLocation = try await LocationManager.shared.requestLocation()
-        } catch {
-            throw PMIntentError.locationError("Unable to determine your location")
-        }
-        
-        // Fetch PM data using the user's location
-        let pmData = try await fetchPMData(latitude: userLocation.latitude, longitude: userLocation.longitude)
-        
-        // Get the PM2.5 value
-        let pm25Value = getPM25Value(from: pmData.pm25)
-        
-        // Determine the air quality level
-        let airQualityLevel = getAirQualityLevel(pm25: pm25Value)
-        
-        return .result(dialog: "Current PM2.5 level at your location is \(String(format: "%.1f", pm25Value)) µg/m³, which is in the \(airQualityLevel) range")
-    }
-    
-    private func fetchPMData(latitude: CLLocationDegrees, longitude: CLLocationDegrees) async throws -> PMData {
-        let lat = String(format: "%.6f", latitude)
-        let lng = String(format: "%.6f", longitude)
-        
-=======
         let locationManager = await LocationManager()
         
         guard let location = await getCurrentLocation(from: locationManager) else {
@@ -300,26 +158,19 @@
     }
 
     private func fetchPMData(lat: String, lng: String) async throws -> PMData {
->>>>>>> d6efaba7
         let urlString = "https://pm25.gistda.or.th/rest/pred/getPm25byLocation?lat=\(lat)&lng=\(lng)"
-        guard let url = URL(string: urlString) else {
-            throw PMIntentError.networkError("Invalid URL")
-        }
-        
+        guard let url = URL(string: urlString) else { throw URLError(.badURL) }
+
         var request = URLRequest(url: url)
         request.timeoutInterval = 10
-        
+
         let (data, response) = try await URLSession.shared.data(for: request)
-        
+
         guard let httpResponse = response as? HTTPURLResponse, httpResponse.statusCode == 200 else {
-            throw PMIntentError.networkError("Server returned an error")
-        }
-        
-        do {
-            return try JSONDecoder().decode(PMResponse.self, from: data).data
-        } catch {
-            throw PMIntentError.dataError("Unable to parse response data")
-        }
+            throw URLError(.badServerResponse)
+        }
+
+        return try JSONDecoder().decode(PMResponse.self, from: data).data
     }
     
     private func getPM25Value(from pm25Array: [Pm25]) -> Double {
@@ -347,18 +198,8 @@
         }
     }
 }
-<<<<<<< HEAD
-
-
-
-// Supporting structures
-struct PMResponse: Decodable {
-    let status: Int
-    let errMsg: String
-=======
 // MARK: - Data Models for PM2.5 API Response
 struct PMResponse: Codable {
->>>>>>> d6efaba7
     let data: PMData
 }
 
